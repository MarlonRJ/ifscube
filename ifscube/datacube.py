--- conflicted
+++ resolved
@@ -579,7 +579,6 @@
 
         return outim
 
-<<<<<<< HEAD
     def aperture_spectrum(self, x=None, y=None, radius=1.):
 
         if x is None:
@@ -603,10 +602,7 @@
 
         return s
 
-    def plotspec(self, x, y, noise_smooth=30, ax=None):
-=======
     def plotspec(self, x, y, show_noise=True, noise_smooth=30, ax=None):
->>>>>>> 64571ca6
         """
         Plots the spectrum at coordinates x,y.
 
